--- conflicted
+++ resolved
@@ -79,7 +79,6 @@
 
   const handleUpdateTitle = () => {
     const trimmedTitle = editedTitle.trim();
-<<<<<<< HEAD
     if (trimmedTitle && trimmedTitle !== subitem.title) {
       onUpdateTitle(subitem.id, trimmedTitle);
     } else if (!trimmedTitle) {
@@ -87,11 +86,6 @@
         onDelete(subitem.id);
       } else {
         setEditedTitle(subitem.title);
-=======
-    if (trimmedTitle) {
-      if (trimmedTitle !== subitem.title) {
-        onUpdateTitle(subitem.id, trimmedTitle);
->>>>>>> 6584fe60
       }
     } else {
       onDelete(subitem.id);
